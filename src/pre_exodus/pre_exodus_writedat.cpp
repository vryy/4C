/*----------------------------------------------------------------------*/
/*!
\file pre_exodus_writedat.cpp

\brief pre_exodus .dat-file writer

\level 1

\maintainer Martin Kronbichler

Here is everything related with writing a dat-file
 */
/*----------------------------------------------------------------------*/
#include "pre_exodus_writedat.H"
#include "pre_exodus_reader.H"
#include "pre_exodus_soshextrusion.H"  // to calculate normal
#include "../drt_inpar/drt_validconditions.H"
#include "../drt_lib/drt_conditiondefinition.H"


/*----------------------------------------------------------------------*/
/*----------------------------------------------------------------------*/
int EXODUS::WriteDatFile(const std::string& datfile, const EXODUS::Mesh& mymesh,
    const std::string& headfile, const std::vector<EXODUS::elem_def>& eledefs,
    const std::vector<EXODUS::cond_def>& condefs,
    const std::map<int, std::map<int, std::vector<std::vector<double>>>>& elecenterlineinfo)
{
  // open datfile
  std::ofstream dat(datfile.c_str());
  if (!dat) dserror("failed to open file: %s", datfile.c_str());

  // write dat-file intro
  EXODUS::WriteDatIntro(headfile, mymesh, dat);

  // write "header"
  EXODUS::WriteDatHead(headfile, dat);

  // write "design description"
  EXODUS::WriteDatDesign(condefs, dat);

  // write conditions
  EXODUS::WriteDatConditions(condefs, mymesh, dat);

  // write design-topology
  EXODUS::WriteDatDesignTopology(condefs, mymesh, dat);

  // write nodal coordinates
  EXODUS::WriteDatNodes(mymesh, dat);

  // write elements
  EXODUS::WriteDatEles(eledefs, mymesh, dat, elecenterlineinfo);

  // write END
  dat << "---------------------------------------------------------------END\n"
         "// END\n";

  // close datfile
  if (dat.is_open()) dat.close();

  return 0;
}


/*----------------------------------------------------------------------*/
/*----------------------------------------------------------------------*/
void EXODUS::WriteDatIntro(
    const std::string& headfile, const EXODUS::Mesh& mymesh, std::ostream& dat)
{
  dat << "==================================================================\n"
         "                  General Data File BACI\n"
         "==================================================================\n"
         "-------------------------------------------------------------TITLE\n"
         "created by pre_exodus \n"
         "------------------------------------------------------PROBLEM SIZE\n";
  // print number of elements and nodes just as an comment instead of
  // a valid parameter (prevents possible misuse of these parameters in BACI)
  dat << "//ELEMENTS    " << mymesh.GetNumEle() << std::endl;
  dat << "//NODES       " << mymesh.GetNumNodes() << std::endl;
  // parameter for the number of spatial dimensions
  dat << "DIM           " << mymesh.GetBACIDim() << std::endl;

  return;
}


/*----------------------------------------------------------------------*/
/*----------------------------------------------------------------------*/
void EXODUS::WriteDatHead(const std::string& headfile, std::ostream& dat)
{
  std::stringstream head;
  const char* headfilechar = headfile.c_str();
  std::ifstream header(headfilechar, std::ifstream::in);
  if (not header.good())
  {
    std::cout << std::endl << "Unable to open file: " << headfilechar << std::endl;
    dserror("Unable to open head-file");
  }
  while (header.good()) head << (char)header.get();
  // while (!header.eof()) head << (char) header.get();
  header.close();
  std::string headstring = head.str();

  // delete sections which will be written by WriteDatDesign()
  RemoveDatSection("PROBLEM SIZE", headstring);
  RemoveDatSection("DESIGN DESCRIPTION", headstring);

  // delete very first line with comment "//"
  if (headstring.find("//") == 0)
    headstring.erase(
        headstring.find("//"), headstring.find("\n") + 1);  //-headstd::string.find("//"));

  size_t comment = headstring.find("\n//");
  while (comment != std::string::npos)
  {
    headstring.erase(comment + 1, headstring.find("\n", comment + 1) - comment);
    comment = headstring.find("\n//", comment);
  }

  // remove eof character
  headstring.erase(headstring.end() - 1);

  // now put everything to the input file
  dat << headstring << std::endl;
  return;
}

/*----------------------------------------------------------------------*/
/*----------------------------------------------------------------------*/
void EXODUS::RemoveDatSection(const std::string secname, std::string& headstring)
{
  const size_t secpos = headstring.find(secname);
  if (secpos != std::string::npos)
  {
    // where does this section line actually start?
    const size_t endoflastline = headstring.substr(0, secpos).rfind("\n");
    // want to keep the newline character of line before
    const size_t sectionbegin = endoflastline + 1;
    // now we remove the whole section
    const size_t sectionend = headstring.find("---", secpos);
    headstring.erase(sectionbegin, sectionend - sectionbegin);
  }

  return;
}

/*----------------------------------------------------------------------*/
/*----------------------------------------------------------------------*/
void EXODUS::WriteDatDesign(const std::vector<EXODUS::cond_def>& condefs, std::ostream& dat)
{
  std::vector<EXODUS::cond_def>::const_iterator it;
  int ndp = 0;
  int ndl = 0;
  int nds = 0;
  int ndv = 0;

  for (it = condefs.begin(); it != condefs.end(); ++it)
  {
    EXODUS::cond_def acte = *it;
    if (acte.gtype == DRT::Condition::Volume)
      ndv++;
    else if (acte.gtype == DRT::Condition::Surface)
      nds++;
    else if (acte.gtype == DRT::Condition::Line)
      ndl++;
    else if (acte.gtype == DRT::Condition::Point)
      ndp++;
    else if (acte.gtype == DRT::Condition::NoGeom)
      ;
    else
      dserror("Cannot identify Condition GeometryType");
  }
  dat << "------------------------------------------------DESIGN DESCRIPTION" << std::endl;
  dat << "NDPOINT " << ndp << std::endl;
  dat << "NDLINE  " << ndl << std::endl;
  dat << "NDSURF  " << nds << std::endl;
  dat << "NDVOL   " << ndv << std::endl;

  return;
}

/*----------------------------------------------------------------------*/
/*----------------------------------------------------------------------*/
void EXODUS::WriteDatConditions(
    const std::vector<EXODUS::cond_def>& condefs, const EXODUS::Mesh& mymesh, std::ostream& dat)
{
  Teuchos::RCP<std::vector<Teuchos::RCP<DRT::INPUT::ConditionDefinition>>> condlist =
      DRT::INPUT::ValidConditions();

  // count how often we have one specific condition
  std::map<std::string, std::vector<int>> count_cond;
  std::map<std::string, std::vector<int>>::const_iterator count;
  std::vector<int>::const_iterator i_c;
  for (unsigned int i_cond = 0; i_cond < condefs.size(); ++i_cond)
    (count_cond[condefs.at(i_cond).sec]).push_back(i_cond);

  // loop all valid conditions that BACI knows
  for (unsigned int i = 0; i < (*condlist).size(); ++i)
  {
    size_t linelength = 66;
    std::string sectionname = (*condlist)[i]->SectionName();

    // ignore conditions occurring zero times
    count = count_cond.find(sectionname);
    if (count == count_cond.end()) continue;

    // only write conditions provided by user
    std::string dash(linelength - sectionname.size(), '-');
    dat << dash << sectionname << std::endl;
    DRT::Condition::GeometryType gtype = (*condlist)[i]->GeometryType();
    std::string geo;
    switch (gtype)
    {
      case DRT::Condition::Point:
        geo = "DPOINT ";
        break;
      case DRT::Condition::Line:
        geo = "DLINE  ";
        break;
      case DRT::Condition::Surface:
        geo = "DSURF  ";
        break;
      case DRT::Condition::Volume:
        geo = "DVOL   ";
        break;
      default:
        dserror("geometry type unspecified");
    }

    dat << geo << (count->second).size() << std::endl;
    for (i_c = (count->second).begin(); i_c != (count->second).end(); ++i_c)
    {
      EXODUS::cond_def actcon = condefs[*i_c];
      std::string name;
      std::string pname;
      if (actcon.me == EXODUS::bcns)
      {
        name = (mymesh.GetNodeSet(actcon.id).GetName());
        pname = (mymesh.GetNodeSet(actcon.id).GetPropName());
      }
      else if (actcon.me == EXODUS::bceb)
      {
        name = (mymesh.GetElementBlock(actcon.id)->GetName());
      }
      else if (actcon.me == EXODUS::bcss)
      {
        name = (mymesh.GetSideSet(actcon.id).GetName());
      }
      else
        dserror("Unidentified Actcon");
      if ((name != ""))
      {
        dat << "// " << name;
        if (pname != "none")
        {
          dat << " " << pname;
        }
        dat << std::endl;
      }
      else if (pname != "none")
        dat << "// " << pname << std::endl;

      // write the condition
      if (actcon.desc != "")
      {
        dat << "E " << actcon.e_id << " - " << actcon.desc << std::endl;
      }
      else if ((actcon.sec == "DESIGN SURF LOCSYS CONDITIONS") && (actcon.me == EXODUS::bcns))
      {
        // special case for locsys conditions: calculate normal
        std::vector<double> normtang = EXODUS::CalcNormalSurfLocsys(actcon.id, mymesh);
        dat << "E " << actcon.e_id << " - ";
        for (unsigned int i = 0; i < normtang.size(); ++i)
          dat << std::setprecision(10) << std::fixed << normtang[i] << " ";
        dat << std::endl;
      }
      else
        dat << "E " << actcon.e_id << " - " << actcon.desc << std::endl;
    }
    // remove sectionname from map, since writing is done
    count_cond.erase(sectionname);
  }
  if (count_cond.size() > 0)  // there are conditions left that were not recognized!!
  {
    std::cout << std::endl << std::endl;
    for (count = count_cond.begin(); count != count_cond.end(); ++count)
      std::cout << "Section name  " << count->first << "  is not valid. Typo?" << std::endl;

    dserror("There are invalid condition names in your bc file (see list above)");
  }

  return;
}


/*----------------------------------------------------------------------*/
/*----------------------------------------------------------------------*/
std::vector<double> EXODUS::CalcNormalSurfLocsys(const int ns_id, const EXODUS::Mesh& m)
{
  std::vector<double> normaltangent;
  EXODUS::NodeSet ns = m.GetNodeSet(ns_id);

  std::set<int> nodes_from_nodeset = ns.GetNodeSet();
  std::set<int>::iterator it;

  // compute normal
  std::set<int>::iterator surfit = nodes_from_nodeset.begin();
  int origin = *surfit;  // get first set node
  ++surfit;
  int head1 = *surfit;  // get second set node
  ++surfit;

  std::set<int>::iterator thirdnode;

  // find third node such that a proper normal can be computed
  for (it = surfit; it != nodes_from_nodeset.end(); ++it)
  {
    thirdnode = it;
    normaltangent = EXODUS::Normal(head1, origin, *thirdnode, m);
    if (normaltangent.size() != 1) break;
  }
  if (normaltangent.size() == 1)
  {
    dserror(
        "Warning! No normal defined for SurfLocsys within nodeset '%s'!", (ns.GetName()).c_str());
  }

  // find tangent by Gram-Schmidt
  std::vector<double> t(3);
  t.at(0) = 1.0;
  t.at(1) = 0.0;
  t.at(2) = 0.0;  // try this one
  double sp = t[0] * normaltangent[0] + t[1] * normaltangent[1] +
              t[2] * normaltangent[2];  // scalar product
  // subtract projection
  t.at(0) -= normaltangent[0] * sp;
  t.at(1) -= normaltangent[1] * sp;
  t.at(2) -= normaltangent[2] * sp;

  // very unlucky case
  if (t.at(0) < 1.0E-14)
  {
    t.at(0) = 0.0;
    t.at(1) = 1.0;
    t.at(2) = 0.0;  // rather use this
  }

  normaltangent.push_back(t.at(0));
  normaltangent.push_back(t.at(1));
  normaltangent.push_back(t.at(2));

  return normaltangent;
}


/*----------------------------------------------------------------------*/
/*----------------------------------------------------------------------*/
void EXODUS::WriteDatDesignTopology(
    const std::vector<EXODUS::cond_def>& condefs, const EXODUS::Mesh& mymesh, std::ostream& dat)
{
  // sort baciconds w.r.t. underlying topology
  std::map<int, EXODUS::cond_def> dpoints;
  std::map<int, EXODUS::cond_def> dlines;
  std::map<int, EXODUS::cond_def> dsurfs;
  std::map<int, EXODUS::cond_def> dvols;

  std::map<int, EXODUS::cond_def>::const_iterator it;
  std::vector<EXODUS::cond_def>::const_iterator i;
  for (i = condefs.begin(); i != condefs.end(); ++i)
  {
    EXODUS::cond_def acte = *i;
    if (acte.gtype == DRT::Condition::Point)
      dpoints.insert(std::pair<int, EXODUS::cond_def>(acte.e_id, acte));
    else if (acte.gtype == DRT::Condition::Line)
      dlines.insert(std::pair<int, EXODUS::cond_def>(acte.e_id, acte));
    else if (acte.gtype == DRT::Condition::Surface)
      dsurfs.insert(std::pair<int, EXODUS::cond_def>(acte.e_id, acte));
    else if (acte.gtype == DRT::Condition::Volume)
      dvols.insert(std::pair<int, EXODUS::cond_def>(acte.e_id, acte));
    else if (acte.gtype == DRT::Condition::NoGeom)
      ;
    else
      dserror("Cannot identify Condition GeometryType");
  }

  dat << "-----------------------------------------------DNODE-NODE TOPOLOGY" << std::endl;
  for (it = dpoints.begin(); it != dpoints.end(); ++it)
  {
    EXODUS::cond_def acte = it->second;
    const std::set<int> nodes = EXODUS::GetNsFromBCEntity(acte, mymesh);
    std::set<int>::const_iterator i;
    for (i = nodes.begin(); i != nodes.end(); ++i)
    {
      dat << "NODE    " << *i << " "
          << "DNODE " << acte.e_id << std::endl;
      // dat << EXODUS::CondGeomTypeToString(acte) << " " << acte.e_id << std::endl;
    }
  }
  dat << "-----------------------------------------------DLINE-NODE TOPOLOGY" << std::endl;
  for (it = dlines.begin(); it != dlines.end(); ++it)
  {
    EXODUS::cond_def acte = it->second;
    const std::set<int> nodes = EXODUS::GetNsFromBCEntity(acte, mymesh);
    std::set<int>::const_iterator i;
    for (i = nodes.begin(); i != nodes.end(); ++i)
    {
      dat << "NODE    " << *i << " "
          << "DLINE " << acte.e_id << std::endl;
    }
  }
  dat << "-----------------------------------------------DSURF-NODE TOPOLOGY" << std::endl;
  for (it = dsurfs.begin(); it != dsurfs.end(); ++it)
  {
    EXODUS::cond_def acte = it->second;
    const std::set<int> nodes = EXODUS::GetNsFromBCEntity(acte, mymesh);
    std::set<int>::const_iterator i;
    for (i = nodes.begin(); i != nodes.end(); ++i)
    {
      dat << "NODE    " << *i << " "
          << "DSURFACE " << acte.e_id << std::endl;
    }
  }
  dat << "------------------------------------------------DVOL-NODE TOPOLOGY" << std::endl;
  for (it = dvols.begin(); it != dvols.end(); ++it)
  {
    EXODUS::cond_def acte = it->second;
    const std::set<int> nodes = EXODUS::GetNsFromBCEntity(acte, mymesh);
    std::set<int>::const_iterator i;
    for (i = nodes.begin(); i != nodes.end(); ++i)
    {
      dat << "NODE    " << *i << " "
          << "DVOL " << acte.e_id << std::endl;
    }
  }

  return;
}


/*----------------------------------------------------------------------*/
/*----------------------------------------------------------------------*/
const std::set<int> EXODUS::GetNsFromBCEntity(const EXODUS::cond_def& e, const EXODUS::Mesh& m)
{
  if (e.me == EXODUS::bcns)
  {
    EXODUS::NodeSet ns = m.GetNodeSet(e.id);
    return ns.GetNodeSet();
  }
  else if (e.me == EXODUS::bceb)
  {
    std::set<int> allnodes;
    Teuchos::RCP<EXODUS::ElementBlock> eb = m.GetElementBlock(e.id);
    Teuchos::RCP<const std::map<int, std::vector<int>>> eles = eb->GetEleConn();
    std::map<int, std::vector<int>>::const_iterator i_ele;
    for (i_ele = eles->begin(); i_ele != eles->end(); ++i_ele)
    {
      const std::vector<int> nodes = i_ele->second;
      std::vector<int>::const_iterator i;
      for (i = nodes.begin(); i != nodes.end(); ++i) allnodes.insert(*i);
    }
    return allnodes;
  }
  else if (e.me == EXODUS::bcss)
  {
    std::set<int> allnodes;
    EXODUS::SideSet ss = m.GetSideSet(e.id);
    const std::map<int, std::vector<int>> eles = ss.GetSideSet();
    std::map<int, std::vector<int>>::const_iterator i_ele;
    for (i_ele = eles.begin(); i_ele != eles.end(); ++i_ele)
    {
      const std::vector<int> nodes = i_ele->second;
      std::vector<int>::const_iterator i;
      for (i = nodes.begin(); i != nodes.end(); ++i) allnodes.insert(*i);
    }
    return allnodes;
  }
  else
    dserror("Cannot identify mesh_entity");
  std::set<int> n;
  return n;
}


/*----------------------------------------------------------------------*/
/*----------------------------------------------------------------------*/
void EXODUS::WriteDatNodes(const EXODUS::Mesh& mymesh, std::ostream& dat)
{
  dat << "-------------------------------------------------------NODE COORDS" << std::endl;
  dat.precision(16);
  Teuchos::RCP<std::map<int, std::vector<double>>> nodes = mymesh.GetNodes();
  std::map<int, std::vector<double>>::const_iterator i_node;
  for (i_node = nodes->begin(); i_node != nodes->end(); ++i_node)
  {
    std::vector<double> coords = i_node->second;
    dat << "NODE " << std::setw(9) << i_node->first << " COORD";
    for (unsigned int i = 0; i < coords.size(); ++i)
      dat << " " << std::setw(23) << std::scientific << coords[i];
    dat << std::endl;
  }
  return;
}


/*----------------------------------------------------------------------*/
/*----------------------------------------------------------------------*/
void EXODUS::WriteDatEles(const std::vector<elem_def>& eledefs, const EXODUS::Mesh& mymesh,
    std::ostream& dat,
    const std::map<int, std::map<int, std::vector<std::vector<double>>>>& elecenterlineinfo)
{
  // sort elements w.r.t. structure, fluid, ale, scalar transport, thermo, etc.
  std::vector<EXODUS::elem_def> strus;
  std::vector<EXODUS::elem_def> fluids;
  std::vector<EXODUS::elem_def> ales;
  std::vector<EXODUS::elem_def> lubrication;
  std::vector<EXODUS::elem_def> transport;
  std::vector<EXODUS::elem_def> transport2;
  std::vector<EXODUS::elem_def> thermo;
  std::vector<EXODUS::elem_def> acou;
  std::vector<EXODUS::elem_def> cell;
  std::vector<EXODUS::elem_def> cellscatra;
<<<<<<< HEAD
  std::vector<EXODUS::elem_def> elemag;
=======
  std::vector<EXODUS::elem_def> artery;
>>>>>>> f4aec712
  std::vector<EXODUS::elem_def>::const_iterator i_et;

  for (i_et = eledefs.begin(); i_et != eledefs.end(); ++i_et)
  {
    EXODUS::elem_def acte = *i_et;
    if (acte.sec.compare("STRUCTURE") == 0)
      strus.push_back(acte);
    else if (acte.sec.compare("FLUID") == 0)
      fluids.push_back(acte);
    else if (acte.sec.compare("ALE") == 0)
      ales.push_back(acte);
    else if (acte.sec.compare("LUBRICATION") == 0)
      lubrication.push_back(acte);
    else if (acte.sec.compare("TRANSPORT") == 0)
      transport.push_back(acte);
    else if (acte.sec.compare("TRANSPORT2") == 0)
      transport2.push_back(acte);
    else if (acte.sec.compare("THERMO") == 0)
      thermo.push_back(acte);
    else if (acte.sec.compare("ACOUSTIC") == 0)
      acou.push_back(acte);
    else if (acte.sec.compare("CELL") == 0)
      cell.push_back(acte);
    else if (acte.sec.compare("CELLSCATRA") == 0)
      cellscatra.push_back(acte);
<<<<<<< HEAD
    else if (acte.sec.compare("ELECTROMAGNETIC") == 0)
      elemag.push_back(acte);
=======
    else if (acte.sec.compare("ARTERY") == 0)
      artery.push_back(acte);
>>>>>>> f4aec712
    else if (acte.sec.compare("") == 0)
      ;
    else
    {
      std::cout << "Unknown ELEMENT sectionname in eb" << acte.id << ": '" << acte.sec << "'!"
                << std::endl;
      dserror("Unknown ELEMENT sectionname");
    }
  }

  int startele =
      1;  // BACI-Dat eles start with 1, this int is adapted for more than one element section

  // print structure elements
  dat << "------------------------------------------------STRUCTURE ELEMENTS" << std::endl;
  for (i_et = strus.begin(); i_et != strus.end(); ++i_et)
  {
    EXODUS::elem_def acte = *i_et;
    Teuchos::RCP<EXODUS::ElementBlock> eb = mymesh.GetElementBlock(acte.id);
    EXODUS::DatEles(eb, acte, startele, dat, elecenterlineinfo, acte.id);
  }

  // print fluid elements
  dat << "----------------------------------------------------FLUID ELEMENTS" << std::endl;
  for (i_et = fluids.begin(); i_et != fluids.end(); ++i_et)
  {
    EXODUS::elem_def acte = *i_et;
    Teuchos::RCP<EXODUS::ElementBlock> eb = mymesh.GetElementBlock(acte.id);
    EXODUS::DatEles(eb, acte, startele, dat, elecenterlineinfo, acte.id);
  }

  // print ale elements
  dat << "------------------------------------------------------ALE ELEMENTS" << std::endl;
  for (i_et = ales.begin(); i_et != ales.end(); ++i_et)
  {
    EXODUS::elem_def acte = *i_et;
    Teuchos::RCP<EXODUS::ElementBlock> eb = mymesh.GetElementBlock(acte.id);
    EXODUS::DatEles(eb, acte, startele, dat, elecenterlineinfo, acte.id);
  }

  // print Lubrication elements
  dat << "------------------------------------------------LUBRICATION ELEMENTS" << std::endl;
  for (i_et = lubrication.begin(); i_et != lubrication.end(); ++i_et)
  {
    EXODUS::elem_def acte = *i_et;
    Teuchos::RCP<EXODUS::ElementBlock> eb = mymesh.GetElementBlock(acte.id);
    EXODUS::DatEles(eb, acte, startele, dat, elecenterlineinfo, acte.id);
  }

  // print transport elements
  dat << "------------------------------------------------TRANSPORT ELEMENTS" << std::endl;
  for (i_et = transport.begin(); i_et != transport.end(); ++i_et)
  {
    EXODUS::elem_def acte = *i_et;
    Teuchos::RCP<EXODUS::ElementBlock> eb = mymesh.GetElementBlock(acte.id);
    EXODUS::DatEles(eb, acte, startele, dat, elecenterlineinfo, acte.id);
  }

  // print transport2 elements
  dat << "------------------------------------------------TRANSPORT2 ELEMENTS" << std::endl;
  for (i_et = transport2.begin(); i_et != transport2.end(); ++i_et)
  {
    EXODUS::elem_def acte = *i_et;
    Teuchos::RCP<EXODUS::ElementBlock> eb = mymesh.GetElementBlock(acte.id);
    EXODUS::DatEles(eb, acte, startele, dat, elecenterlineinfo, acte.id);
  }

  // print thermo elements
  dat << "---------------------------------------------------THERMO ELEMENTS" << std::endl;
  for (i_et = thermo.begin(); i_et != thermo.end(); ++i_et)
  {
    EXODUS::elem_def acte = *i_et;
    Teuchos::RCP<EXODUS::ElementBlock> eb = mymesh.GetElementBlock(acte.id);
    EXODUS::DatEles(eb, acte, startele, dat, elecenterlineinfo, acte.id);
  }

  // print thermo elements
  dat << "---------------------------------------------------ACOUSTIC ELEMENTS" << std::endl;
  for (i_et = acou.begin(); i_et != acou.end(); ++i_et)
  {
    EXODUS::elem_def acte = *i_et;
    Teuchos::RCP<EXODUS::ElementBlock> eb = mymesh.GetElementBlock(acte.id);
    EXODUS::DatEles(eb, acte, startele, dat, elecenterlineinfo, acte.id);
  }

  // print cell elements
  dat << "---------------------------------------------------CELL ELEMENTS" << std::endl;
  for (i_et = cell.begin(); i_et != cell.end(); ++i_et)
  {
    EXODUS::elem_def acte = *i_et;
    Teuchos::RCP<EXODUS::ElementBlock> eb = mymesh.GetElementBlock(acte.id);
    EXODUS::DatEles(eb, acte, startele, dat, elecenterlineinfo, acte.id);
  }

  // print cellscatra elements
  dat << "---------------------------------------------------CELLSCATRA ELEMENTS" << std::endl;
  for (i_et = cellscatra.begin(); i_et != cellscatra.end(); ++i_et)
  {
    EXODUS::elem_def acte = *i_et;
    Teuchos::RCP<EXODUS::ElementBlock> eb = mymesh.GetElementBlock(acte.id);
    EXODUS::DatEles(eb, acte, startele, dat, elecenterlineinfo, acte.id);
  }

<<<<<<< HEAD
  // print electromagnetic elements
  dat << "---------------------------------------------------ELECTROMAGNETIC ELEMENTS" << std::endl;
  for (i_et = elemag.begin(); i_et != elemag.end(); ++i_et)
=======
  // print artery elements
  dat << "-------------------------------------------------------ARTERY ELEMENTS" << std::endl;
  for (i_et = artery.begin(); i_et != artery.end(); ++i_et)
>>>>>>> f4aec712
  {
    EXODUS::elem_def acte = *i_et;
    Teuchos::RCP<EXODUS::ElementBlock> eb = mymesh.GetElementBlock(acte.id);
    EXODUS::DatEles(eb, acte, startele, dat, elecenterlineinfo, acte.id);
  }

  return;
}


/*----------------------------------------------------------------------*/
/*----------------------------------------------------------------------*/
void EXODUS::DatEles(Teuchos::RCP<const EXODUS::ElementBlock> eb, const EXODUS::elem_def& acte,
    int& startele, std::ostream& datfile,
    const std::map<int, std::map<int, std::vector<std::vector<double>>>>& elescli, const int eb_id)
{
  Teuchos::RCP<const std::map<int, std::vector<int>>> eles = eb->GetEleConn();
  std::map<int, std::vector<int>>::const_iterator i_ele;
  for (i_ele = eles->begin(); i_ele != eles->end(); ++i_ele)
  {
    std::stringstream dat;  // first build up the std::string for actual element line
    const std::vector<int> nodes = i_ele->second;
    std::vector<int>::const_iterator i_n;
    dat << "   " << startele;
    dat << " " << acte.ename;  // e.g. "SOLIDH8"
    dat << " " << DistypeToString(PreShapeToDrt(eb->GetShape()));
    dat << "  ";
    for (i_n = nodes.begin(); i_n != nodes.end(); ++i_n) dat << *i_n << " ";
    dat << "   " << acte.desc;  // e.g. "MAT 1"
    if (elescli.size() != 0)
    {
      // quick check wether elements in ele Block have a fiber direction
      if (elescli.find(eb_id) != elescli.end())
      {
        // write local cosy from centerline to each element
        std::vector<std::vector<double>> ecli =
            (elescli.find(eb_id)->second).find(i_ele->first)->second;
        dat << " RAD " << std::fixed << std::setprecision(8) << ecli[0][0] << " " << ecli[0][1]
            << " " << ecli[0][2];
        dat << " AXI " << ecli[1][0] << " " << ecli[1][1] << " " << ecli[1][2];
        dat << " CIR " << ecli[2][0] << " " << ecli[2][1] << " " << ecli[2][2];
      }
    }
    dat << std::endl;  // finish this element line

    startele++;
    datfile << dat.str();  // only one access to the outfile (saves system time)
  }
  return;
}<|MERGE_RESOLUTION|>--- conflicted
+++ resolved
@@ -517,11 +517,8 @@
   std::vector<EXODUS::elem_def> acou;
   std::vector<EXODUS::elem_def> cell;
   std::vector<EXODUS::elem_def> cellscatra;
-<<<<<<< HEAD
   std::vector<EXODUS::elem_def> elemag;
-=======
   std::vector<EXODUS::elem_def> artery;
->>>>>>> f4aec712
   std::vector<EXODUS::elem_def>::const_iterator i_et;
 
   for (i_et = eledefs.begin(); i_et != eledefs.end(); ++i_et)
@@ -547,13 +544,10 @@
       cell.push_back(acte);
     else if (acte.sec.compare("CELLSCATRA") == 0)
       cellscatra.push_back(acte);
-<<<<<<< HEAD
     else if (acte.sec.compare("ELECTROMAGNETIC") == 0)
       elemag.push_back(acte);
-=======
     else if (acte.sec.compare("ARTERY") == 0)
       artery.push_back(acte);
->>>>>>> f4aec712
     else if (acte.sec.compare("") == 0)
       ;
     else
@@ -657,15 +651,18 @@
     EXODUS::DatEles(eb, acte, startele, dat, elecenterlineinfo, acte.id);
   }
 
-<<<<<<< HEAD
   // print electromagnetic elements
   dat << "---------------------------------------------------ELECTROMAGNETIC ELEMENTS" << std::endl;
   for (i_et = elemag.begin(); i_et != elemag.end(); ++i_et)
-=======
+  {
+    EXODUS::elem_def acte = *i_et;
+    Teuchos::RCP<EXODUS::ElementBlock> eb = mymesh.GetElementBlock(acte.id);
+    EXODUS::DatEles(eb, acte, startele, dat, elecenterlineinfo, acte.id);
+  }
+
   // print artery elements
   dat << "-------------------------------------------------------ARTERY ELEMENTS" << std::endl;
   for (i_et = artery.begin(); i_et != artery.end(); ++i_et)
->>>>>>> f4aec712
   {
     EXODUS::elem_def acte = *i_et;
     Teuchos::RCP<EXODUS::ElementBlock> eb = mymesh.GetElementBlock(acte.id);
