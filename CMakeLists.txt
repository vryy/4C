# Build system for baci and support tools.

#
### General Setup

cmake_minimum_required(VERSION 3.25)

# try to prevent modification of source directory
# note: some files may still be written before CMake can abort and need to be removed manually
if(${CMAKE_SOURCE_DIR} STREQUAL ${CMAKE_BINARY_DIR})
  message(
    FATAL_ERROR
      "In-source build not allowed. "
      "Please create a new directory, preferably next to the source directory, and run CMake from there. "
      "You may want to remove CMakeCache.txt and CMakeFiles/ which were created in the source directory."
    )
endif()

project(baci CXX C Fortran)

# Print CMake version to screen
message(STATUS "Using CMake ${CMAKE_VERSION}")

# Enforce the C++ standard we are using and turn off compiler-specific extensions
set(CMAKE_CXX_STANDARD 17)
set(CMAKE_CXX_STANDARD_REQUIRED On)
set(CMAKE_CXX_EXTENSIONS Off)

# The version number.
set(baci_VERSION_MAJOR 1)
set(baci_VERSION_MINOR 0)

# specify where our own cmake modules are located
list(APPEND CMAKE_MODULE_PATH ${CMAKE_SOURCE_DIR}/cmake/modules)

# include all external (cmake) macros that we use
include(CheckCXXSourceRuns)
include(CheckCXXSourceCompiles)
include(FetchContent)

# include our own functions and macros
file(GLOB _function_files CONFIGURE_DEPENDS "cmake/functions/*.cmake")
foreach(_file ${_function_files})
  message(STATUS "Include ${_file}")
  include(${_file})
endforeach()

#
### Build in default values

if(NOT CMAKE_BUILD_TYPE)
  message(FATAL_ERROR "Choose a build type. Options are Debug and Release.")
endif()

###------------------------------------------------------------------- Default cmake settings
set(CMAKE_EXPORT_COMPILE_COMMANDS ON)

if(${CMAKE_BUILD_TYPE} STREQUAL "DEBUG")
  set_property(GLOBAL APPEND PROPERTY BACI_GLOBAL_COMPILE_DEFINITIONS "DEBUG")
endif()

### process global options
include(cmake/setup_global_options.cmake)

# Run some system checks
file(GLOB _check_files CONFIGURE_DEPENDS "cmake/checks/*.cmake")
foreach(_file ${_check_files})
  message(STATUS "Include ${_file}")
  include(${_file})
endforeach()

###------------------------------------------------------------------ External Libraries

find_package(
  HDF5
  COMPONENTS C HL
  REQUIRED
  )
find_package(MPI REQUIRED)
find_package(Qhull REQUIRED)
find_package(BLAS REQUIRED)
find_package(LAPACK REQUIRED)
find_package(Trilinos REQUIRED)
find_package(
  Boost
  COMPONENTS graph system
  REQUIRED
  )
find_package(Netcdf REQUIRED)
find_package(ArborX)
find_package(FFTW)
find_package(ACML)
find_package(AMDLIBM)
find_package(CLN REQUIRED)
find_package(MIRCO)

<<<<<<< HEAD
###------------------------------------------------------------------ List of files

### LEGACY
# Define variables that gather the names of all to-be-created libraries. These will be used
# for the executables that link against all libraries.

set(ELEMENT_LIBRARIES
    # cmake-format: sortable
    ele_ale
    ele_beam3
    ele_bele
    ele_discsh3
    ele_elemag
    ele_fluid
    ele_lubrication
    ele_membrane
    ele_porofluidmultiphase
    ele_rigidsphere
    ele_s8
    ele_scatra
    ele_so
    ele_so_plast
    ele_solid
    ele_sp3
    ele_t3
    ele_t3cl
    ele_thermo
    ele_to3
    ele_w1
    )

set(MULTIFIELD_LIBRARIES
    # cmake-format: sortable
    alg_ehl
    alg_elch
    alg_fbi
    alg_fpsi
    alg_fs3i
    alg_fsi
    alg_fsi_xfem
    alg_immersed_problem
    alg_loma
    alg_pasi
    alg_poroelast
    alg_poroelast_scatra
    alg_poromultiphase
    alg_poromultiphase_scatra
    alg_ssi
    alg_ssti
    alg_sti
    alg_tsi
    alg_two_phase
    alg_wear
    )

set(SINGLEFIELD_LIBRARIES
    # cmake-format: sortable
    alg_ale
    alg_artnet
    alg_contact
    alg_contact_aug
    alg_elemag
    alg_fluid
    alg_fluid_turbulence
    alg_lubrication
    alg_particle_algorithm
    alg_particle_engine
    alg_particle_interaction
    alg_particle_rigidbody
    alg_particle_wall
    alg_porofluidmultiphase
    alg_scatra
    alg_statinvanalysis
    alg_structure
    alg_structure_new
    alg_thermo
    alg_tutorial
    alg_xfluid
    alg_xstructure
    )
=======
### end of configuration and feature detection
>>>>>>> d95ea5bc

# Get the global compile definitions which have been populated until here
get_property(BACI_GLOBAL_COMPILE_DEFINITIONS GLOBAL PROPERTY BACI_GLOBAL_COMPILE_DEFINITIONS)

set(FILTER_LIBRARIES post_common -Wl,--start-group ${BACI_LIBRARIES} -Wl,--end-group)

# hide libraries

if(NOT CMAKE_ARCHIVE_OUTPUT_DIRECTORY)
  set(CMAKE_ARCHIVE_OUTPUT_DIRECTORY ${PROJECT_BINARY_DIR}/src)
endif(NOT CMAKE_ARCHIVE_OUTPUT_DIRECTORY)

string(TOLOWER ${CMAKE_BUILD_TYPE} BUILD_TYPE)
set(baciname baci-${BUILD_TYPE})

add_custom_target(post DEPENDS post_processor post_monitor)
add_custom_target(post_ensight DEPENDS post_processor)
add_custom_target(post_vtk DEPENDS post_processor)
add_custom_target(framework DEPENDS pre_exodus post)

set(FULL_TARGETS
    post_processor
    post_monitor
    post_s8convert
    pre_exodus
    pre_locsys
    create_rtd
    cut_test
    )

add_custom_target(full DEPENDS ${baciname} ${FULL_TARGETS})

include(cmake/setup_tests.cmake)

# Read in the source directory which defines all modules and executables
add_subdirectory(src)

# Process documentation
add_subdirectory(doc EXCLUDE_FROM_ALL)

###------------------------------------------------------------------ Tests
# NOTE: --mca orte_tmpdir_base [...] can be removed for openmpi >= 4.1.1 according to
# https://github.com/open-mpi/ompi/issues/8510#issuecomment-1329297350
set(MPIEXEC_EXTRA_OPTS_FOR_TESTING
    "--bind-to none --mca orte_tmpdir_base ${PROJECT_BINARY_DIR}/tmp"
    )

enable_testing()

add_subdirectory(unittests)
add_subdirectory(tests/cut_test)
include(TestingFramework.cmake)

# Store the defined modules in a variable for consumption by baci_link_executable_with_all()
get_property(BACI_ALL_DEFINED_MODULE_TARGETS GLOBAL PROPERTY BACI_ALL_DEFINED_MODULE_TARGETS)

## After we defined all targets, we can now resolve the legacy linking
get_property(
  BACI_TARGETS_REQUIRING_CYCLIC_LEGACY_LINKING GLOBAL
  PROPERTY BACI_TARGETS_REQUIRING_CYCLIC_LEGACY_LINKING
  )
foreach(target ${BACI_TARGETS_REQUIRING_CYCLIC_LEGACY_LINKING})
  baci_link_executable_with_all(${target})
endforeach()<|MERGE_RESOLUTION|>--- conflicted
+++ resolved
@@ -94,90 +94,7 @@
 find_package(CLN REQUIRED)
 find_package(MIRCO)
 
-<<<<<<< HEAD
-###------------------------------------------------------------------ List of files
-
-### LEGACY
-# Define variables that gather the names of all to-be-created libraries. These will be used
-# for the executables that link against all libraries.
-
-set(ELEMENT_LIBRARIES
-    # cmake-format: sortable
-    ele_ale
-    ele_beam3
-    ele_bele
-    ele_discsh3
-    ele_elemag
-    ele_fluid
-    ele_lubrication
-    ele_membrane
-    ele_porofluidmultiphase
-    ele_rigidsphere
-    ele_s8
-    ele_scatra
-    ele_so
-    ele_so_plast
-    ele_solid
-    ele_sp3
-    ele_t3
-    ele_t3cl
-    ele_thermo
-    ele_to3
-    ele_w1
-    )
-
-set(MULTIFIELD_LIBRARIES
-    # cmake-format: sortable
-    alg_ehl
-    alg_elch
-    alg_fbi
-    alg_fpsi
-    alg_fs3i
-    alg_fsi
-    alg_fsi_xfem
-    alg_immersed_problem
-    alg_loma
-    alg_pasi
-    alg_poroelast
-    alg_poroelast_scatra
-    alg_poromultiphase
-    alg_poromultiphase_scatra
-    alg_ssi
-    alg_ssti
-    alg_sti
-    alg_tsi
-    alg_two_phase
-    alg_wear
-    )
-
-set(SINGLEFIELD_LIBRARIES
-    # cmake-format: sortable
-    alg_ale
-    alg_artnet
-    alg_contact
-    alg_contact_aug
-    alg_elemag
-    alg_fluid
-    alg_fluid_turbulence
-    alg_lubrication
-    alg_particle_algorithm
-    alg_particle_engine
-    alg_particle_interaction
-    alg_particle_rigidbody
-    alg_particle_wall
-    alg_porofluidmultiphase
-    alg_scatra
-    alg_statinvanalysis
-    alg_structure
-    alg_structure_new
-    alg_thermo
-    alg_tutorial
-    alg_xfluid
-    alg_xstructure
-    )
-=======
 ### end of configuration and feature detection
->>>>>>> d95ea5bc
 
 # Get the global compile definitions which have been populated until here
 get_property(BACI_GLOBAL_COMPILE_DEFINITIONS GLOBAL PROPERTY BACI_GLOBAL_COMPILE_DEFINITIONS)
